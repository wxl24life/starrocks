--- conflicted
+++ resolved
@@ -151,13 +151,12 @@
             (void)StorageEngine::instance()->update_manager()->get_pindex_thread_pool()->update_max_threads(
                     max_thread_cnt);
         });
-<<<<<<< HEAD
         _config_callback.emplace("compact_task_queue_count", [&]() {
             auto tablet_manager = _exec_env->lake_tablet_manager();
             if (tablet_manager != nullptr) {
                 tablet_manager->compaction_scheduler()->update_compact_task_queue_count(config::compact_task_queue_count);
             }
-=======
+        });
         _config_callback.emplace("drop_tablet_worker_count", [&]() {
             auto thread_pool = ExecEnv::GetInstance()->agent_server()->get_thread_pool(TTaskType::DROP);
             (void)thread_pool->update_max_threads(config::drop_tablet_worker_count);
@@ -169,7 +168,6 @@
         _config_callback.emplace("release_snapshot_worker_count", [&]() {
             auto thread_pool = ExecEnv::GetInstance()->agent_server()->get_thread_pool(TTaskType::RELEASE_SNAPSHOT);
             (void)thread_pool->update_max_threads(config::release_snapshot_worker_count);
->>>>>>> 52ecbe02
         });
     });
 
